--- conflicted
+++ resolved
@@ -1,10 +1,6 @@
 {
   "name": "node-red-contrib-sonos-plus",
-<<<<<<< HEAD
-  "version": "2.0.0",
-=======
-  "version": "2.1.10",
->>>>>>> 5bcd896d
+  "version": "3.0.0",
   "description": "A set of NodeRED nodes to control SONOS player in your local network.",
   "main": "index.js",
   "scripts": {
