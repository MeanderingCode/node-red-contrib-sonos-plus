--- conflicted
+++ resolved
@@ -1,7 +1,7 @@
 # Changelog
 All notable changes to this project will be documented in this file.
 
-<<<<<<< HEAD
+
 ## [0.6.0] 2019-11-12
 ### Changed
 - rework node Get Status Node !! changes some commands and properties
@@ -16,15 +16,11 @@
 ### added
 - Get Status Node: get_led provides the state of the LED
 
-
-## [0.5.0] 2019-11-02
-=======
 ## [0.5.1] 2019-11-03
 ### Changed
 - bug fix in manage radio node: play_mysonos does not output msg
 
-## [0.5.0] scheduled for 2019-11-02
->>>>>>> fd2a6b10
+## [0.5.0] 2019-11-02
 ### Addded
 - added: set_led with topic On or Off to set the LED light
 - added msg.size for insert_sonos_playlist, get_sonos_playlists
